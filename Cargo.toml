[package]
authors = ["Izzy Swart", "Tyler Poon"]
edition = "2018"
name = "vitruvia"
version = "0.1.0"

<<<<<<< HEAD
[dependencies]
failure = "0.1.5"

[profile.release]
debug = false
lto = true
=======
[target.wasm32-unknown-unknown.dependencies]
stdweb = "0.4.13"
serde_derive = "1.0.84"
stdweb-derive = "0.5.1"
serde = "1.0.84"
itertools = "0.8.0"
>>>>>>> e2ec17d7

[target.asmjs-unknown-emscripten.dependencies]
serde = "1.0.84"
serde_derive = "1.0.84"
stdweb = "0.4.13"
stdweb-derive = "0.5.1"
<<<<<<< HEAD
=======
serde = "1.0.84"
itertools = "0.8.0"
>>>>>>> e2ec17d7

[target.wasm32-unknown-emscripten.dependencies]
serde = "1.0.84"
serde_derive = "1.0.84"
stdweb = "0.4.13"
stdweb-derive = "0.5.1"
<<<<<<< HEAD
=======
serde = "1.0.84"
itertools = "0.8.0"
>>>>>>> e2ec17d7

[target.wasm32-unknown-unknown.dependencies]
serde = "1.0.84"
serde_derive = "1.0.84"
stdweb = "0.4.13"
stdweb-derive = "0.5.1"

[target.'cfg(any(target_os = "linux", target_os = "macos", target_os = "windows"))'.dependencies]
glutin = "0.20.0"
cairo-rs = "0.6.0"
gl = "0.11.0"
glib = "0.7.1"
pangocairo = "0.7.0"
cairo-sys-rs = "0.8.0"
pango = "0.6.0"<|MERGE_RESOLUTION|>--- conflicted
+++ resolved
@@ -4,49 +4,29 @@
 name = "vitruvia"
 version = "0.1.0"
 
-<<<<<<< HEAD
 [dependencies]
 failure = "0.1.5"
 
-[profile.release]
-debug = false
-lto = true
-=======
 [target.wasm32-unknown-unknown.dependencies]
 stdweb = "0.4.13"
 serde_derive = "1.0.84"
 stdweb-derive = "0.5.1"
 serde = "1.0.84"
 itertools = "0.8.0"
->>>>>>> e2ec17d7
 
 [target.asmjs-unknown-emscripten.dependencies]
 serde = "1.0.84"
 serde_derive = "1.0.84"
 stdweb = "0.4.13"
 stdweb-derive = "0.5.1"
-<<<<<<< HEAD
-=======
-serde = "1.0.84"
 itertools = "0.8.0"
->>>>>>> e2ec17d7
 
 [target.wasm32-unknown-emscripten.dependencies]
 serde = "1.0.84"
 serde_derive = "1.0.84"
 stdweb = "0.4.13"
 stdweb-derive = "0.5.1"
-<<<<<<< HEAD
-=======
-serde = "1.0.84"
 itertools = "0.8.0"
->>>>>>> e2ec17d7
-
-[target.wasm32-unknown-unknown.dependencies]
-serde = "1.0.84"
-serde_derive = "1.0.84"
-stdweb = "0.4.13"
-stdweb-derive = "0.5.1"
 
 [target.'cfg(any(target_os = "linux", target_os = "macos", target_os = "windows"))'.dependencies]
 glutin = "0.20.0"
@@ -55,4 +35,9 @@
 glib = "0.7.1"
 pangocairo = "0.7.0"
 cairo-sys-rs = "0.8.0"
-pango = "0.6.0"+pango = "0.6.0"
+itertools = "0.8.0"
+
+[profile.release]
+lto = true
+debug = false